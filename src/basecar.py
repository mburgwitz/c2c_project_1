--- conflicted
+++ resolved
@@ -243,12 +243,7 @@
 
 if __name__ == '__main__':
     car = BaseCar()
-<<<<<<< HEAD
-    #car.fahrmodus1(-30,5)
-    #car.stop()
-=======
     car.fahrmodus1(30,3)
     from util.json_loader import save_log_to_file
     save_log_to_file(car.log,'test_log.json')
->>>>>>> 7560788e
    